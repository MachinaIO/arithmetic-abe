--- conflicted
+++ resolved
@@ -3,22 +3,12 @@
 use num_bigint::BigUint;
 use serde::{Deserialize, Deserializer, Serialize, Serializer, de};
 
-<<<<<<< HEAD
-fn vec_biguint_to_string<S>(values: &Vec<BigUint>, serializer: S) -> Result<S::Ok, S::Error>
-where
-    S: Serializer,
-{
-    let strings: Vec<String> = values.iter().map(|v| v.to_str_radix(10)).collect();
-=======
 fn matrix_biguint_to_string<S>(values: &Vec<Vec<BigUint>>, serializer: S) -> Result<S::Ok, S::Error>
 where
     S: Serializer,
 {
-    let strings: Vec<Vec<String>> = values
-        .iter()
-        .map(|row| row.iter().map(|v| v.to_str_radix(10)).collect())
-        .collect();
->>>>>>> 9e2c8de6
+    let strings: Vec<Vec<String>> =
+        values.iter().map(|row| row.iter().map(|v| v.to_str_radix(10)).collect()).collect();
     strings.serialize(serializer)
 }
 
@@ -26,21 +16,13 @@
 where
     D: Deserializer<'de>,
 {
-<<<<<<< HEAD
-    let strings: Vec<String> = Vec::deserialize(deserializer)?;
-    strings.into_iter().map(|s| BigUint::from_str(&s).map_err(de::Error::custom)).collect()
-=======
     let strings: Vec<Vec<String>> = Vec::deserialize(deserializer)?;
     strings
         .into_iter()
         .map(|row| {
-            row
-                .into_iter()
-                .map(|s| BigUint::from_str(&s).map_err(de::Error::custom))
-                .collect()
+            row.into_iter().map(|s| BigUint::from_str(&s).map_err(de::Error::custom)).collect()
         })
         .collect()
->>>>>>> 9e2c8de6
 }
 
 fn default_trapdoor_sigma() -> Option<f64> {
@@ -54,12 +36,7 @@
     pub crt_bits: usize,
     pub knapsack_size: Option<usize>,
     pub e_b_sigma: f64,
-<<<<<<< HEAD
-    pub message: bool,
-    pub circuit_path: Option<String>,
-=======
     pub message: Vec<bool>,
->>>>>>> 9e2c8de6
     #[serde(default = "default_trapdoor_sigma")]
     pub trapdoor_sigma: Option<f64>,
     /// polynomial ring dimension
