--- conflicted
+++ resolved
@@ -112,6 +112,7 @@
         num_leaves * 2,
         height
     );
+    info!("setup done");
 
     let mut current_layer = Vec::new();
     for i in 0..num_leaves {
@@ -137,13 +138,8 @@
     arith.output(current_layer[0]);
 
     // 1) setup
-<<<<<<< HEAD
     let (mpk, msk): (MasterPK<DCRTPolyMatrix>, MasterSK<DCRTPolyMatrix, DCRTPolyTrapdoorSampler>) =
-        timed_read(
-            "setup",
-            || abe.setup(params.clone(), cfg.num_inputs, cfg.num_packed_limbs),
-            &mut t_setup,
-        );
+        timed_read("setup", || abe.setup(params.clone(), num_inputs), &mut t_setup);
 
     let dir_path = if data_dir.exists() {
         data_dir
@@ -153,37 +149,17 @@
     };
 
     info!(target: "abe",  "finished setup");
-=======
-    let (mpk, msk): (
-        MasterPK<DCRTPolyMatrix>,
-        MasterSK<DCRTPolyMatrix, DCRTPolyTrapdoorSampler>,
-    ) = timed_read(
-        "setup",
-        || abe.setup(params.clone(), num_inputs),
-        &mut t_setup,
-    );
-    info!("setup done");
->>>>>>> 9e2c8de6
 
     // 2) keygen
     let fsk: FuncSK<DCRTPolyMatrix> =
         abe.keygen(params.clone(), mpk.clone(), msk.clone(), arith.clone(), dir_path).await;
 
     // 3) enc
-<<<<<<< HEAD
-    assert_eq!(cfg.num_inputs, cfg.input.len());
-    let ct: Ciphertext<DCRTPolyMatrix> = timed_read(
-        "enc",
-        || abe.enc(params.clone(), mpk.clone(), &cfg.input, cfg.message),
-=======
     let ct: Ciphertext<DCRTPolyMatrix> = timed_read(
         "enc",
         || abe.enc(params.clone(), mpk.clone(), &cfg.input, &cfg.message),
->>>>>>> 9e2c8de6
         &mut t_enc,
     );
-
-    info!(target: "abe", expected_result = cfg.message, "finished encryption");
 
     // 4) dec
     let bit: bool = timed_read(
