--- conflicted
+++ resolved
@@ -8,10 +8,13 @@
 edition = "2024"
 
 [dependencies]
-mxx = { git = "https://github.com/MachinaIO/mxx.git", branch = "batch/abe" }
+mxx = { git = "https://github.com/MachinaIO/mxx.git" }
 rand = { version = "0.9.0", features = ["std_rng"] }
 num-bigint = { version = "0.4", features = ["serde"] }
-<<<<<<< HEAD
+thiserror = "2.0.16"
+bigdecimal = { version = "0.4" }
+rayon = "1.10"
+log = "0.4"
 
 [profile.dev]
 debug = "line-tables-only"
@@ -31,12 +34,6 @@
 inherits = "release"
 debug = "full"
 strip = "none"
-=======
-thiserror = "2.0.16"
-bigdecimal = { version = "0.4" }
-rayon = "1.10"
-log = "0.4"
 
 [dev-dependencies]
-env_logger = "0.11"
->>>>>>> 9e2c8de6
+env_logger = "0.11"