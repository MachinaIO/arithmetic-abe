<<<<<<< HEAD
num_inputs = 3
num_packed_limbs = 1
limb_bit_size = 3
crt_depth = 2
crt_bits = 17
d = 1
e_b_sigma = 1.2
message = true
ring_dimension = 4
base_bits = 17
input = ["10", "3", "5"]
=======
limb_bit_size = 5
crt_depth = 3
crt_bits = 17
e_b_sigma = 0.0
message = [true, false, true, false]
ring_dimension = 4
base_bits = 17
input = [
  ["10", "3", "5", "7"],
  ["2", "4", "6", "8"],
  ["1", "1", "1", "1"],
]
>>>>>>> 9e2c8de6
<|MERGE_RESOLUTION|>--- conflicted
+++ resolved
@@ -1,16 +1,3 @@
-<<<<<<< HEAD
-num_inputs = 3
-num_packed_limbs = 1
-limb_bit_size = 3
-crt_depth = 2
-crt_bits = 17
-d = 1
-e_b_sigma = 1.2
-message = true
-ring_dimension = 4
-base_bits = 17
-input = ["10", "3", "5"]
-=======
 limb_bit_size = 5
 crt_depth = 3
 crt_bits = 17
@@ -18,9 +5,4 @@
 message = [true, false, true, false]
 ring_dimension = 4
 base_bits = 17
-input = [
-  ["10", "3", "5", "7"],
-  ["2", "4", "6", "8"],
-  ["1", "1", "1", "1"],
-]
->>>>>>> 9e2c8de6
+input = [["10", "3", "5", "7"], ["2", "4", "6", "8"], ["1", "1", "1", "1"]]